--- conflicted
+++ resolved
@@ -34,15 +34,9 @@
 				defaultVRFv2Env(networks.SimulatedEVM),
 			),
 			Entry("VRFv2 suite on General EVM @general",
-<<<<<<< HEAD
-				networks.GeneralEVM(),
-				big.NewFloat(.05),
-				defaultVRFv2Env(networks.GeneralEVM()),
-=======
 				networks.GeneralEVM,
 				big.NewFloat(.05),
 				defaultVRFv2Env(networks.GeneralEVM),
->>>>>>> 254fa94b
 			),
 			Entry("VRFv2 suite on Metis Stardust @metis",
 				networks.MetisStardust,
@@ -65,11 +59,6 @@
 				defaultVRFv2Env(networks.KlaytnBaobab),
 			),
 			Entry("VRFv2 suite on Optimism Goerli @optimism",
-<<<<<<< HEAD
-				networks.KlaytnBaobab,
-				big.NewFloat(.05),
-				defaultVRFv2Env(networks.KlaytnBaobab),
-=======
 				networks.OptimismGoerli,
 				big.NewFloat(.05),
 				defaultVRFv2Env(networks.OptimismGoerli),
@@ -78,7 +67,6 @@
 				networks.ArbitrumGoerli,
 				big.NewFloat(.05),
 				defaultVRFv2Env(networks.ArbitrumGoerli),
->>>>>>> 254fa94b
 			),
 		}
 
@@ -103,10 +91,6 @@
 	) {
 		By("Deploying the environment")
 		testEnvironment = env
-<<<<<<< HEAD
-		testEnvironment.Cfg.NamespacePrefix = fmt.Sprintf("smoke-vrfv2-%s", strings.ReplaceAll(strings.ToLower(testNetwork.Name), " ", "-"))
-=======
->>>>>>> 254fa94b
 		err := testEnvironment.Run()
 		Expect(err).ShouldNot(HaveOccurred())
 
@@ -240,13 +224,9 @@
 			WsURLs:      network.URLs,
 		})
 	}
-<<<<<<< HEAD
-	return environment.New(&environment.Config{}).
-=======
 	return environment.New(&environment.Config{
 		NamespacePrefix: fmt.Sprintf("smoke-vrfv2-%s", strings.ReplaceAll(strings.ToLower(network.Name), " ", "-")),
 	}).
->>>>>>> 254fa94b
 		AddHelm(evmConfig).
 		AddHelm(chainlink.New(0, map[string]interface{}{
 			"env": network.ChainlinkValuesMap(),
