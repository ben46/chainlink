--- conflicted
+++ resolved
@@ -39,18 +39,12 @@
 	dbSettings map[string]interface{},
 	serverResources map[string]interface{},
 ) (*mercury.MercuryTestEnv, uint64) {
-<<<<<<< HEAD
-	testEnv, err := mercury.NewMercuryTestEnv(t, "load")
-	require.NoError(t, err)
-	testEnv.SetupFullMercuryEnv(dbSettings, serverResources)
-=======
 	testEnv, err := mercury.SetupMercuryTestEnv("load", dbSettings, serverResources)
 	require.NoError(t, err)
 
 	t.Cleanup(func() {
 		testEnv.Cleanup(t)
 	})
->>>>>>> d5867c17
 
 	latestBlockNum, err := testEnv.EvmClient.LatestBlockNumber(context.Background())
 	require.NoError(t, err, "Err getting latest block number")
