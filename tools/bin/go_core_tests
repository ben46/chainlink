--- conflicted
+++ resolved
@@ -8,11 +8,7 @@
 echo "Failed tests and panics: ---------------------"
 echo ""
 GO_LDFLAGS=$(bash tools/bin/ldflags)
-<<<<<<< HEAD
-go test -ldflags "$GO_LDFLAGS" -tags integration -p 3 -coverprofile=coverage.txt -covermode=atomic ./... | tee $OUTPUT_FILE | grep --line-buffered --line-number -e "\-\-\- FAIL" -e "FAIL\s"
-=======
 go test -ldflags "$GO_LDFLAGS" -tags integration -p 3 -coverprofile=coverage.txt -covermode=atomic $1 | tee $OUTPUT_FILE | grep --line-buffered --line-number -e "\-\-\- FAIL" -e "FAIL\s"
->>>>>>> 254fa94b
 EXITCODE=${PIPESTATUS[0]}
 echo ""
 echo "----------------------------------------------"
