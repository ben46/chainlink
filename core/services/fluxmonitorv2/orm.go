--- conflicted
+++ resolved
@@ -9,10 +9,7 @@
 	"github.com/smartcontractkit/sqlx"
 
 	"github.com/smartcontractkit/chainlink/v2/common/txmgr/types"
-<<<<<<< HEAD
-=======
 	txmgrtypes "github.com/smartcontractkit/chainlink/v2/common/txmgr/types"
->>>>>>> 450989d2
 	"github.com/smartcontractkit/chainlink/v2/core/chains/evm/txmgr"
 	"github.com/smartcontractkit/chainlink/v2/core/logger"
 	"github.com/smartcontractkit/chainlink/v2/core/services/pg"
@@ -38,20 +35,12 @@
 	q        pg.Q
 	txm      transmitter
 	strategy types.TxStrategy
-<<<<<<< HEAD
-	checker  txmgr.TransmitCheckerSpec
-=======
 	checker  txmgr.EvmTransmitCheckerSpec
->>>>>>> 450989d2
 	logger   logger.Logger
 }
 
 // NewORM initializes a new ORM
-<<<<<<< HEAD
-func NewORM(db *sqlx.DB, lggr logger.Logger, cfg pg.QConfig, txm transmitter, strategy types.TxStrategy, checker txmgr.TransmitCheckerSpec) ORM {
-=======
 func NewORM(db *sqlx.DB, lggr logger.Logger, cfg pg.QConfig, txm transmitter, strategy types.TxStrategy, checker txmgr.EvmTransmitCheckerSpec) ORM {
->>>>>>> 450989d2
 	namedLogger := lggr.Named("FluxMonitorORM")
 	q := pg.NewQ(db, namedLogger, cfg)
 	return &orm{
