<<<<<<< HEAD
golang 1.20.1
=======
golang 1.20.3
>>>>>>> 450989d2
mockery 2.22.1
nodejs 16.13.2
postgres 13.3
helm 3.10.3
zig 0.10.1
golangci-lint 1.52.1
shellspec 0.28.1<|MERGE_RESOLUTION|>--- conflicted
+++ resolved
@@ -1,8 +1,4 @@
-<<<<<<< HEAD
-golang 1.20.1
-=======
 golang 1.20.3
->>>>>>> 450989d2
 mockery 2.22.1
 nodejs 16.13.2
 postgres 13.3
