# Changelog Chainlink Core

All notable changes to this project will be documented in this file.

The format is based on [Keep a Changelog](https://keepachangelog.com/en/1.0.0/),
and this project adheres to [Semantic Versioning](https://semver.org/spec/v2.0.0.html).

## [Unreleased]

## [1.5.0] - 2022-06-21

### Changed

- Chainlink will now fail to boot if the postgres database password is missing or too insecure. Passwords should conform to the following rules:
```
Must be longer than 12 characters
Must comprise at least 3 of:
	lowercase characters
	uppercase characters
	numbers
	symbols
Must not comprise:
	More than three identical consecutive characters
	Leading or trailing whitespace (note that a trailing newline in the password file, if present, will be ignored)
```
For backward compatibility all insecure passwords will continue to work, however in a future version of Chainlink insecure passwords will prevent application boot. To bypass this check at your own risk, you may set `SKIP_DATABASE_PASSWORD_COMPLEXITY_CHECK=true`.
<<<<<<< HEAD
- `MIN_OUTGOING_CONFIRMATIONS` has been removed and no longer has any effect. `EVM_FINALITY_DEPTH` is now used as the default for `ethtx` confirmations instead. You may override this on a per-task basis by setting `minConfirmations` in the task definition e.g. `foo [type=ethtx minConfirmations=42 ...]`. NOTE: This may have a minor impact on performance on very high throughput chains. If you don't care about reporting task status in the UI, it is recommended to set `minConfirmations=0` in your job specs. For more details, see the [relevant section of the performance tuning guide](https://www.notion.so/chainlink/EVM-performance-configuration-handbook-a36b9f84dcac4569ba68772aa0c1368c#e9998c2f722540b597301a640f53cfd4).
=======

- `MIN_OUTGOING_CONFIRMATIONS` has been removed and no longer has any effect. `ETH_FINALITY_DEPTH` is now used as the default for `ethtx` confirmations instead. You may override this on a per-task basis by setting `minConfirmations` in the task definition e.g. `foo [type=ethtx minConfirmations=42 ...]`. NOTE: This may have a minor impact on performance on very high throughput chains. If you don't care about reporting task status in the UI, it is recommended to set `minConfirmations=0` in your job specs. For more details, see the [relevant section of the performance tuning guide](https://www.notion.so/chainlink/EVM-performance-configuration-handbook-a36b9f84dcac4569ba68772aa0c1368c#e9998c2f722540b597301a640f53cfd4).

>>>>>>> 14d6169a
- The following ENV variables have been deprecated, and will be removed in a future release: `INSECURE_SKIP_VERIFY`, `CLIENT_NODE_URL`, `ADMIN_CREDENTIALS_FILE`. These vars only applied to Chainlink when running in client mode and have been replaced by command line args, notably: `--insecure-skip-verify`, `--remote-node-url URL` and `--admin-credentials-file FILE` respectively. More information can be found by running `./chainlink --help`.

- The `Optimism2` `GAS_ESTIMATOR_MODE` has been renamed to `L2Suggested`. The old name is still supported for now.

- The `p2pBootstrapPeers` property on OCR2 job specs has been renamed to `p2pv2Bootstrappers`.

### Added 
- Added `ETH_USE_FORWARDERS` config option to enable transactions forwarding contracts.
- In job pipeline (direct request) the three new block variables are exposed:
  - `$(jobRun.blockReceiptsRoot)` : the root of the receipts trie of the block (hash)
  - `$(jobRun.blockTransactionsRoot)` : the root of the transaction trie of the block (hash)
  - `$(jobRun.blockStateRoot)` : the root of the final state trie of the block (hash)
- `ethtx` tasks can now be configured to error if the transaction reverts on-chain. You must set `failOnRevert=true` on the task to enable this behavior, like so:

`foo [type=ethtx failOnRevert=true ...]`

So the `ethtx` task now works as follows:

If minConfirmations == 0, task always succeeds and nil is passed as output
If minConfirmations > 0, the receipt is passed through as output
If minConfirmations > 0 and failOnRevert=true then the ethtx task will error on revert

If `minConfirmations` is not set on the task, the chain default will be used which is usually 12 and always greater than 0.

- `http` task now allows specification of request headers. Use like so: `foo [type=http headers="[\\"X-Header-1\\", \\"value1\\", \\"X-Header-2\\", \\"value2\\"]"]`.

- `p2pv2Bootstrappers` has been added as a new optional property of OCR1 job specs; default may still be specified
-  with P2PV2_BOOTSTRAPPERS config param


### Fixed
- Fixed `max_unconfirmed_age` metric. Previously this would incorrectly report the max time since the last rebroadcast, capping the upper limit to the EthResender interval. This now reports the correct value of total time elapsed since the _first_ broadcast.
<<<<<<< HEAD
- Correctly handle the case where bumped gas would exceed the RPC node's configured maximum on Fantom (note that node operators should check their Fantom RPC node configuration and remove the fee cap if there is one)
=======
>>>>>>> 14d6169a
- Fixed handling of Metis internal fee change

### Removed

- The `Optimism` OVM 1.0 `GAS_ESTIMATOR_MODE` has been removed.

## [1.4.1] - 2022-05-11

### Fixed

- Ensure failed EthSubscribe didn't register a (*rpc.ClientSubscription)(nil) which would lead to a panic on Unsubscribe
- Fixes parsing of float values on job specs

## [1.4.0] - 2022-05-02

### Added

- JSON parse tasks (v2) now support a custom `separator` parameter to substitute for the default `,`.
- Log slow SQL queries
- Fantom and avalanche block explorer urls
- Display `requestTimeout` in job UI
- Keeper upkeep order is shuffled

### Fixed

- `LOG_FILE_MAX_SIZE` handling
- Improved websocket subscription management (fixes issues with multiple-primary-node failover from 1.3.x)
- VRFv2 fixes and enhancements
- UI support for `minContractPaymentLinkJuels`

## [1.3.0] - 2022-04-18

### Added

- Added support for Keeper registry v1.2 in keeper jobs
- Added disk rotating logs. Chainlink will now always log to disk at debug level. The default output directory for debug logs is Chainlink's root directory (ROOT_DIR) but can be configured by setting LOG_FILE_DIR. This makes it easier for node operators to report useful debugging information to Chainlink's team, since all the debug logs are conveniently located in one directory. Regular logging to STDOUT still works as before and respects the LOG_LEVEL env var. If you want to log in disk at a particular level, you can pipe STDOUT to disk. This automatic debug-logs-to-disk feature is enabled by default, and will remain enabled as long as the `LOG_FILE_MAX_SIZE` ENV var is set to a value greater than zero. The amount of disk space required for this feature to work can be calculated with the following formula: `LOG_FILE_MAX_SIZE` * (`LOG_FILE_MAX_BACKUPS` + 1). If your disk doesn't have enough disk space, the logging will pause and the application will log Errors until space is available again. New environment variables related to this feature:
  - `LOG_FILE_MAX_SIZE` (default: 5120mb) - this env var allows you to override the log file's max size (in megabytes) before file rotation.
  - `LOG_FILE_MAX_AGE` (default: 0) - if `LOG_FILE_MAX_SIZE` is set, this env var allows you to override the log file's max age (in days) before file rotation. Keeping this config with the default value means not to remove old log files.
  - `LOG_FILE_MAX_BACKUPS` (default: 1) - if `LOG_FILE_MAX_SIZE` is set, this env var allows you to override the max amount of old log files to retain. Keeping this config with the default value means to retain 1 old log file at most (though `LOG_FILE_MAX_AGE` may still cause them to get deleted). If this is set to 0, the node will retain all old log files instead.
- Added support for the `force` flag on `chainlink blocks replay`. If set to true, already consumed logs that would otherwise be skipped will be rebroadcasted.
- Added version compatibility check when using CLI to login to a remote node. flag `bypass-version-check` skips this check.
- Interrim solution to set multiple nodes/chains from ENV. This gives the ability to specify multiple RPCs that the Chainlink node will constantly monitor for health and sync status, detecting dead nodes and out of sync nodes, with automatic failover. This is a temporary stand-in until configuration is overhauled and will be removed in future in favor of a config file. Set as such: `EVM_NODES='{...}'` where the var is a JSON array containing the node specifications. This is not compatible with using any other way to specify node via env (e.g. `ETH_URL`, `ETH_SECONDARY_URL`, `ETH_CHAIN_ID` etc). **WARNING**: Setting this environment variable will COMPLETELY ERASE your `evm_nodes` table on every boot and repopulate from the given data, nullifying any runtime modifications. Make sure to carefully read the [EVM performance configuration guide](https://chainlink.notion.site/EVM-performance-configuration-handbook-a36b9f84dcac4569ba68772aa0c1368c) for best practices here.

For example:

```bash
export EVM_NODES='
[
	{
		"name": "primary_1",
		"evmChainId": "137",
		"wsUrl": "wss://endpoint-1.example.com/ws",
    "httpUrl": "http://endpoint-1.example.com/",
		"sendOnly": false
	},
	{
		"name": "primary_2",
		"evmChainId": "137",
		"wsUrl": "ws://endpoint-2.example.com/ws",
    "httpUrl": "http://endpoint-2.example.com/",
		"sendOnly": false
	},
	{
		"name": "primary_3",
		"evmChainId": "137",
		"wsUrl": "wss://endpoint-3.example.com/ws",
    "httpUrl": "http://endpoint-3.example.com/",
		"sendOnly": false
	},
	{
		"name": "sendonly_1",
		"evmChainId": "137",
		"httpUrl": "http://endpoint-4.example.com/",
		"sendOnly": true
	},
  {
		"name": "sendonly_2",
		"evmChainId": "137",
		"httpUrl": "http://endpoint-5.example.com/",
		"sendOnly": true
	}
]
'
```

### Changed

- Changed default locking mode to "dual". Bugs in lease locking have been ironed out and this paves the way to making "lease" the default in the future. It is recommended to set `DATABASE_LOCKING_MODE=lease`, default is set to "dual" only for backwards compatibility.
- EIP-1559 is now enabled by default on mainnet. To disable (go back to legacy mode) set `EVM_EIP1559_DYNAMIC_FEES=false`. The default settings should work well, but if you wish to tune your gas controls, see the [documentation](https://docs.chain.link/docs/configuration-variables/#evm-gas-controls).

Note that EIP-1559 can be manually enabled on other chains by setting `EVM_EIP1559_DYNAMIC_FEES=true` but we only support it for official Ethereum mainnet and testnets. It is _not_ recommended enabling this setting on Polygon since during our testing process we found that the EIP-1559 fee market appears to be broken on all Polygon chains and EIP-1559 transactions are actually less likely to get included than legacy transactions.

See issue: https://github.com/maticnetwork/bor/issues/347

- The pipeline task runs have changed persistence protocol (database), which will result in inability to decode some existing task runs. All new runs should be working with no issues.

### Removed

- `LOG_TO_DISK` ENV var.

## [1.2.1] - 2022-03-17

This release hotfixes issues from moving a new CI/CD system. Feature-wise the functionality is the same as `v1.2.0`.

### Fixed

- Fixed CI/CD issue where environment variables were not being passed into the underlying build

## [1.2.0] - 2022-03-02

### Added

- Added support for the Nethermind Ethereum client.
- Added support for batch sending telemetry to the ingress server to improve performance.
- Added v2 P2P networking support (alpha)

New ENV vars:

- `ADVISORY_LOCK_CHECK_INTERVAL` (default: 1s) - when advisory locking mode is enabled, this controls how often Chainlink checks to make sure it still holds the advisory lock. It is recommended to leave this at the default.
- `ADVISORY_LOCK_ID` (default: 1027321974924625846) - when advisory locking mode is enabled, the application advisory lock ID can be changed using this env var. All instances of Chainlink that might run on a particular database must share the same advisory lock ID. It is recommended to leave this at the default.
- `LOG_FILE_DIR` (default: chainlink root directory) - if `LOG_FILE_MAX_SIZE` is set, this env var allows you to override the output directory for logging.
- `SHUTDOWN_GRACE_PERIOD` (default: 5s) - when node is shutting down gracefully and exceeded this grace period, it terminates immediately (trying to close DB connection) to avoid being SIGKILLed.
- `SOLANA_ENABLED` (default: false) - set to true to enable Solana support
- `TERRA_ENABLED` (default: false) - set to true to enable Terra support
- `BLOCK_HISTORY_ESTIMATOR_EIP1559_FEE_CAP_BUFFER_BLOCKS` - if EIP1559 mode is enabled, this optional env var controls the buffer blocks to add to the current base fee when sending a transaction. By default, the gas bumping threshold + 1 block is used. It is not recommended to change this unless you know what you are doing.
- `TELEMETRY_INGRESS_BUFFER_SIZE` (default: 100) - the number of telemetry messages to buffer before dropping new ones
- `TELEMETRY_INGRESS_MAX_BATCH_SIZE` (default: 50) - the maximum number of messages to batch into one telemetry request
- `TELEMETRY_INGRESS_SEND_INTERVAL` (default: 500ms) - the cadence on which batched telemetry is sent to the ingress server
- `TELEMETRY_INGRESS_SEND_TIMEOUT` (default: 10s) - the max duration to wait for the request to complete when sending batch telemetry
- `TELEMETRY_INGRESS_USE_BATCH_SEND` (default: true) - toggles sending telemetry using the batch client to the ingress server
- `NODE_NO_NEW_HEADS_THRESHOLD` (default: 3m) - RPC node will be marked out-of-sync if it does not receive a new block for this length of time. Set to 0 to disable head monitoring for liveness checking,
- `NODE_POLL_FAILURE_THRESHOLD` (default: 5) - number of consecutive failed polls before an RPC node is marked dead. Set to 0 to disable poll liveness checking.
- `NODE_POLL_INTERVAL` (default: 10s) - how often to poll. Set to 0 to disable all polling.

#### Bootstrap job

Added a new `bootstrap` job type. This job removes the need for every job to implement their own bootstrapping logic.
OCR2 jobs with `isBootstrapPeer=true` are automatically migrated to the new format.
The spec parameters are similar to a basic OCR2 job, an example would be:

```
type            = "bootstrap"
name            = "bootstrap"
relay           = "evm"
schemaVersion	= 1
contractID      = "0xAb5801a7D398351b8bE11C439e05C5B3259aeC9B"
[relayConfig]
chainID	        = 4
```

#### EVM node hot failover and liveness checking

Chainlink now supports hot failover and liveness checking for EVM nodes. This completely supercedes and replaces the Fiews failover proxy and should remove the need for any kind of failover proxy between Chainlink and its RPC nodes.

In order to use this feature, you'll need to set multiple primary RPC nodes.

### Removed

- `deleteuser` CLI command.

### Changed

`EVM_DISABLED` has been deprecated and replaced by `EVM_ENABLED` for consistency with other feature flags.
`ETH_DISABLED` has been deprecated and replaced by `EVM_RPC_ENABLED` for consistency, and because this was confusingly named. In most cases you want to set `EVM_ENABLED=false` and not `EVM_RPC_ENABLED=false`.

Log colorization is now disabled by default because it causes issues when piped to text files. To re-enable log colorization, set `LOG_COLOR=true`.

#### Polygon/matic defaults changed

Due to increasingly hostile network conditions on Polygon we have had to increase a number of default limits. This is to work around numerous and very deep re-orgs, high mempool pressure and a failure by the network to propagate transactions properly. These new limits are likely to increase load on both your Chainlink node and database, so please be sure to monitor CPU and memory usage on both and make sure they are adequately specced to handle the additional load.

## [1.1.1] - 2022-02-14

### Added

- `BLOCK_HISTORY_ESTIMATOR_EIP1559_FEE_CAP_BUFFER_BLOCKS` - if EIP1559 mode is enabled, this optional env var controls the buffer blocks to add to the current base fee when sending a transaction. By default, the gas bumping threshold + 1 block is used. It is not recommended to change this unless you know what you are doing.
- `EVM_GAS_FEE_CAP_DEFAULT` - if EIP1559 mode is enabled, and FixedPrice gas estimator is used, this env var controls the fixed initial fee cap.
- Allow dumping pprof even when not in dev mode, useful for debugging (go to /v2/debug/pprof as a logged in user)

### Fixed

- Update timeout so we don’t exit early on very large log broadcaster backfills

#### EIP-1559 Fixes

Fixed issues with EIP-1559 related to gas bumping. Due to [go-ethereum's implementation](https://github.com/ethereum/go-ethereum/blob/bff330335b94af3643ac2fb809793f77de3069d4/core/tx_list.go#L298) which introduces additional restrictions on top of the EIP-1559 spec, we must bump the FeeCap at least 10% each time in order for the gas bump to be accepted.

The new EIP-1559 implementation works as follows:

If you are using FixedPriceEstimator:
- With gas bumping disabled, it will submit all transactions with `feecap=ETH_MAX_GAS_PRICE_WEI` and `tipcap=EVM_GAS_TIP_CAP_DEFAULT`
- With gas bumping enabled, it will submit all transactions initially with `feecap=EVM_GAS_FEE_CAP_DEFAULT` and `tipcap=EVM_GAS_TIP_CAP_DEFAULT`.

If you are using BlockHistoryEstimator (default for most chains):
- With gas bumping disabled, it will submit all transactions with `feecap=ETH_MAX_GAS_PRICE_WEI` and `tipcap=<calculated using past blocks>`
- With gas bumping enabled (default for most chains) it will submit all transactions initially with `feecap=current block base fee * (1.125 ^ N)` where N is configurable by setting BLOCK_HISTORY_ESTIMATOR_EIP1559_FEE_CAP_BUFFER_BLOCKS but defaults to `gas bump threshold+1` and `tipcap=<calculated using past blocks>`

Bumping works as follows:

- Increase tipcap by `max(tipcap * (1 + ETH_GAS_BUMP_PERCENT), tipcap + ETH_GAS_BUMP_WEI)`
- Increase feecap by `max(feecap * (1 + ETH_GAS_BUMP_PERCENT), feecap + ETH_GAS_BUMP_WEI)`

## [1.1.0] - 2022-01-25

### Added

- Added support for Sentry error reporting. Set `SENTRY_DSN` at run-time to enable reporting.
- Added Prometheus counters: `log_warn_count`, `log_error_count`, `log_critical_count`, `log_panic_count` and `log_fatal_count` representing the corresponding number of warning/error/critical/panic/fatal messages in the log.
- The new prometheus metric `tx_manager_tx_attempt_count` is a Prometheus Gauge that should represent the total number of Transactions attempts that awaiting confirmation for this node.
- The new prometheus metric `version` that displays the node software version (tag) as well as the corresponding commit hash.
- CLI command `keys eth list` is updated to display key specific max gas prices.
- CLI command `keys eth create` now supports optional `maxGasPriceGWei` parameter.
- CLI command `keys eth update` is added to update key specific parameters like `maxGasPriceGWei`.
- Add partial support for Moonriver chain
- For OCR jobs, `databaseTimeout`, `observationGracePeriod` and `contractTransmitterTransmitTimeout` can be specified to override chain-specific default values.

Two new log levels have been added.

- `[crit]`: *Critical* level logs are more severe than `[error]` and require quick action from the node operator.
- `[debug] [trace]`: *Trace* level logs contain extra `[debug]` information for development, and must be compiled in via `-tags trace`.

#### [Beta] Multichain support added

As a beta feature, Chainlink now supports connecting to multiple different EVM chains simultaneously.

This means that one node can run jobs on Goerli, Kovan, BSC and Mainnet (for example). Note that you can still have as many eth keys as you like, but each eth key is pegged to one chain only.

Extensive efforts have been made to make migration for existing nops as seamless as possible. Generally speaking, you should not have to make any changes when upgrading your existing node to this version. All your jobs will continue to run as before.

The overall summary of changes is such:

##### Chains/Ethereum Nodes

EVM chains are now represented as a first class object within the chainlink node. You can create/delete/list them using the CLI or API.

At least one primary node is required in order for a chain to connect. You may additionally specify zero or more send-only nodes for a chain. It is recommended to use the CLI/API or GUI to add nodes to chain.

###### Creation

```bash
chainlink chains evm create -id 42 # creates an evm chain with chain ID 42 (see: https://chainlist.org/)
chainlink nodes create -chain-id 42 -name 'my-primary-kovan-full-node' -type primary -ws-url ws://node.example/ws -http-url http://node.example/rpc # http-url is optional but recommended for primaries
chainlink nodes create -chain-id 42 -name 'my-send-only-backup-kovan-node' -type sendonly -http-url http://some-public-node.example/rpc
```

###### Listing

```bash
chainlink chains evm list
chainlink nodes list
```

###### Deletion

```bash
chainlink nodes delete 'my-send-only-backup-kovan-node'
chainlink chains evm delete 42
```

###### Legacy eth ENV vars

The old way of specifying chains using environment variables is still supported but discouraged. It works as follows:

If you specify `ETH_URL` then the values of `ETH_URL`, `ETH_CHAIN_ID`, `ETH_HTTP_URL` and `ETH_SECONDARY_URLS` will be used to create/update chains and nodes representing these values in the database. If an existing chain/node is found it will be overwritten. This behavior is used mainly to ease the process of upgrading, and on subsequent runs (once your old settings have been written to the database) it is recommended to unset these ENV vars and use the API commands exclusively to administer chains and nodes.

##### Jobs/tasks

By default, all jobs/tasks will continue to use the default chain (specified by `ETH_CHAIN_ID`). However, the following jobs now allow an additional `evmChainID` key in their TOML:

- VRF
- DirectRequest
- Keeper
- OCR
- Fluxmonitor

You can pin individual jobs to a particular chain by specifying the `evmChainID` explicitly. Here is an example job to demonstrate:

```toml
type            = "keeper"
evmChainID      = 3
schemaVersion   = 1
name            = "example keeper spec"
contractAddress = "0x9E40733cC9df84636505f4e6Db28DCa0dC5D1bba"
externalJobID   = "0EEC7E1D-D0D2-476C-A1A8-72DFB6633F49"
fromAddress     = "0xa8037A20989AFcBC51798de9762b351D63ff462e"
```

The above keeper job will _always_ run on chain ID 3 (Ropsten) regardless of the `ETH_CHAIN_ID` setting. If no chain matching this ID has been added to the chainlink node, the job cannot be created (you must create the chain first).

In addition, you can also specify `evmChainID` on certain pipeline tasks. This allows for cross-chain requests, for example:

```toml
type                = "directrequest"
schemaVersion       = 1
evmChainID          = 42
name                = "example cross chain spec"
contractAddress     = "0x613a38AC1659769640aaE063C651F48E0250454C"
externalJobID       = "0EEC7E1D-D0D2-476C-A1A8-72DFB6633F90"
observationSource   = """
    decode_log   [type=ethabidecodelog ... ]
    ...
    submit [type=ethtx to="0x613a38AC1659769640aaE063C651F48E0250454C" data="$(encode_tx)" minConfirmations="2" evmChainID="3"]
    decode_log-> ... ->submit;
"""
```

In the example above (which excludes irrelevant pipeline steps for brevity) a log can be read from the chain with ID 42 (Kovan) and a transaction emitted on chain with ID 3 (Ropsten).

Tasks that support the `evmChainID` parameter are as follows:

- `ethcall`
- `estimategaslimit`
- `ethtx`

###### Defaults

If the job- or task-specific `evmChainID` is _not_ given, the job/task will simply use the default as specified by the `ETH_CHAIN_ID` env variable.

Generally speaking, the default config values for each chain are good enough. But in some cases it is necessary to be able to override the defaults on a per-chain basis.

This used to be done via environment variables e.g. `MINIMUM_CONTRACT_PAYMENT_LINK_JUELS`.

These still work, but if set they will override that value for _all_ chains. This may not always be what you want. Consider a node that runs both Matic and Mainnet. You may want to set a higher value for `MINIMUM_CONTRACT_PAYMENT` on Mainnet, due to the more expensive gas costs. However, setting `MINIMUM_CONTRACT_PAYMENT_LINK_JUELS` using env variables will set that value for _all_ chains including matic.

To help you work around this, Chainlink now supports setting per-chain configuration options.

**Examples**

To set initial configuration when creating a chain, pass in the full json string as an optional parameter at the end:

`chainlink evm chains create -id 42 '{"BlockHistoryEstimatorBlockDelay": "100"}'`

To set configuration on an existing chain, specify key values pairs as such:

`chainlink evm chains configure -id 42 BlockHistoryEstimatorBlockDelay=100 GasEstimatorMode=FixedPrice`

The full list of chain-specific configuration options can be found by looking at the `ChainCfg` struct in `core/chains/evm/types/types.go`.

#### Async support in external adapters

External Adapters making async callbacks can now error job runs. This required a slight change to format, the correct way to callback from an asynchronous EA is using the following JSON:

SUCCESS CASE:

```json
{
    "value": < any valid json object >
}
```

ERROR CASE:


```json
{
    "error": "some error string"
}
```

This only applies to EAs using the `X-Chainlink-Pending` header to signal that the result will be POSTed back to the Chainlink node sometime 'later'. Regular synchronous calls to EAs work just as they always have done.

(NOTE: Official documentation for EAs needs to be updated)

#### New optional VRF v2 field: `requestedConfsDelay`

Added a new optional field for VRF v2 jobs called `requestedConfsDelay`, which configures a
number of blocks to wait in addition to the request specified `requestConfirmations` before servicing
the randomness request, i.e. the Chainlink node will wait `max(nodeMinConfs, requestConfirmations + requestedConfsDelay)`
blocks before servicing the request.

It can be used in the following way:

```toml
type = "vrf"
externalJobID = "123e4567-e89b-12d3-a456-426655440001"
schemaVersion = 1
name = "vrf-v2-secondary"
coordinatorAddress = "0xABA5eDc1a551E55b1A570c0e1f1055e5BE11eca7"
requestedConfsDelay = 10
# ... rest of job spec ...
```

Use of this field requires a database migration.

#### New locking mode: 'lease'

Chainlink now supports a new environment variable `DATABASE_LOCKING_MODE`. It can be set to one of the following values:

- `dual` (the default - uses both locking types for backwards and forwards compatibility)
- `advisorylock` (advisory lock only)
- `lease` (lease lock only)
- `none` (no locking at all - useful for advanced deployment environments when you can be sure that only one instance of chainlink will ever be running)

The database lock ensures that only one instance of Chainlink can be run on the database at a time. Running multiple instances of Chainlink on a single database at the same time would likely to lead to strange errors and possibly even data integrity failures and should not be allowed.

Ideally, node operators would be using a container orchestration system (e.g. Kubernetes) that ensures that only one instance of Chainlink ever runs on a particular postgres database.

However, we are aware that many node operators do not have the technical capacity to do this. So a common use case is to run multiple Chainlink instances in failover mode (as recommended by our official documentation, although this will be changing in future). The first instance will take some kind of lock on the database and subsequent instances will wait trying to take this lock in case the first instance disappears or dies.

Traditionally Chainlink has used an advisory lock to manage this. However, advisory locks come with several problems, notably:
- Postgres does not really like it when you hold locks open for a very long time (hours/days). It hampers certain internal cleanup tasks and is explicitly discouraged by the postgres maintainers.
- The advisory lock can silently disappear on postgres upgrade, meaning that a new instance can take over even while the old one is still running.
- Advisory locks do not play nicely with pooling tools such as pgbouncer.
- If the application crashes, the advisory lock can be left hanging around for a while (sometimes hours) and can require manual intervention to remove it before another instance of Chainlink will allow itself to boot.

For this reason, we have introduced a new locking mode, `lease`, which is likely to become the default in the future. `lease`-mode works as follows:
- Have one row in a database which is updated periodically with the client ID.
- CL node A will run a background process on start that updates this e.g. once per second.
- CL node B will spinlock, checking periodically to see if the update got too old. If it goes more than a set period without updating, it assumes that node A is dead and takes over. Now CL node B is the owner of the row, and it updates this every second.
- If CL node A comes back somehow, it will go to take out a lease and realise that the database has been leased to another process, so it will exit the entire application immediately.

The default is set to `dual` which used both advisory locking AND lease locking, for backwards compatibility. However, it is recommended that node operators who know what they are doing, or explicitly want to stop using the advisory locking mode set `DATABASE_LOCKING_MODE=lease` in their env.

Lease locking can be configured using the following ENV vars:

`LEASE_LOCK_REFRESH_INTERVAL` (default 1s)
`LEASE_LOCK_DURATION` (default 30s)

It is recommended to leave these set to the default values.

#### Duplicate Job Configuration

When duplicating a job, the new job's configuration settings that have not been overridden by the user can still reflect the chainlink node configuration.

#### Nurse (automatic pprof profiler)

Added new automatic pprof profiling service. Profiling is triggered when the node exceeds certain resource thresholds (currently, memory and goroutine count). The following environment variables have been added to allow configuring this service:

- `AUTO_PPROF_ENABLED`: Set to `true` to enable the automatic profiling service. Defaults to `false`.
- `AUTO_PPROF_PROFILE_ROOT`: The location on disk where pprof profiles will be stored. Defaults to `$CHAINLINK_ROOT`.
- `AUTO_PPROF_POLL_INTERVAL`: The interval at which the node's resources are checked. Defaults to `10s`.
- `AUTO_PPROF_GATHER_DURATION`: The duration for which profiles are gathered when profiling is kicked off. Defaults to `10s`.
- `AUTO_PPROF_GATHER_TRACE_DURATION`: The duration for which traces are gathered when profiling is kicked off. This is separately configurable because traces are significantly larger than other types of profiles. Defaults to `5s`.
- `AUTO_PPROF_MAX_PROFILE_SIZE`: The maximum amount of disk space that profiles may consume before profiling is disabled. Defaults to `100mb`.
- `AUTO_PPROF_CPU_PROFILE_RATE`: See https://pkg.go.dev/runtime#SetCPUProfileRate. Defaults to `1`.
- `AUTO_PPROF_MEM_PROFILE_RATE`: See https://pkg.go.dev/runtime#pkg-variables. Defaults to `1`.
- `AUTO_PPROF_BLOCK_PROFILE_RATE`: See https://pkg.go.dev/runtime#SetBlockProfileRate. Defaults to `1`.
- `AUTO_PPROF_MUTEX_PROFILE_FRACTION`: See https://pkg.go.dev/runtime#SetMutexProfileFraction. Defaults to `1`.
- `AUTO_PPROF_MEM_THRESHOLD`: The maximum amount of memory the node can actively consume before profiling begins. Defaults to `4gb`.
- `AUTO_PPROF_GOROUTINE_THRESHOLD`: The maximum number of actively-running goroutines the node can spawn before profiling begins. Defaults to `5000`.

**Adventurous node operators are encouraged to read [this guide on how to analyze pprof profiles](https://jvns.ca/blog/2017/09/24/profiling-go-with-pprof/).**

#### `merge` task type

A new task type has been added, called `merge`. It can be used to merge two maps/JSON values together. Merge direction is from right to left such that `right` will clobber values of `left`. If no `left` is provided, it uses the input of the previous task. Example usage as such:


```
decode_log   [type=ethabidecodelog ...]
merge        [type=merge right=<{"foo": 42}>];

decode_log -> merge;
```

Or, to reverse merge direction:

```
decode_log   [type=ethabidecodelog ...]
merge        [type=merge left=<{"foo": 42}> right="$(decode_log)"];

decode_log -> merge;
```

#### Enhanced ABI encoding support

The `ethabiencode2` task supports ABI encoding using the abi specification generated by `solc`. e.g:

    {
        "name": "call",
        "inputs": [
          {
            "name": "value",
            "type": "tuple",
            "components": [
              {
                "name": "first",
                "type": "bytes32"
              },
              {
                "name": "last",
                "type": "bool"
              }
            ]
          }
        ]
    }

This would allow for calling of a function `call` with a tuple containing two values, the first a `bytes32` and the second a `bool`. You can supply a named map or an array.

#### Transaction Simulation (Gas Savings)

Chainlink now supports transaction simulation for certain types of job. When this is enabled, transactions will be simulated using `eth_call` before initial send. If the transaction reverted, the tx is marked as errored without being broadcast, potentially avoiding an expensive on-chain revert.

This can add a tiny bit of latency (upper bound 2s, generally much shorter under good conditions) and will add marginally more load to the eth client, since it adds an extra call for every transaction sent. However, it may help to save gas in some cases especially during periods of high demand by avoiding unnecessary reverts (due to outdated round etc.).

This option is EXPERIMENTAL and disabled by default.

To enable for FM or OCR:

`FM_SIMULATE_TRANSACTIONs=true`
`OCR_SIMULATE_TRANSACTIONS=true`

To enable in the pipeline, use the `simulate=true` option like so:

```
submit [type=ethtx to="0xDeadDeadDeadDeadDeadDeadDeadDead" data="0xDead" simulate=true]
```

Use at your own risk.

#### Misc

Chainlink now supports more than one primary eth node per chain. Requests are round-robined between available primaries.

Add CRUD functionality for EVM Chains and Nodes through Operator UI.

Non-fatal errors to a pipeline run are preserved including any run that succeeds but has more than one fatal error.

Chainlink now supports configuring max gas price on a per-key basis (allows implementation of keeper "lanes").

The Operator UI now supports login MFA with hardware security keys. `MFA_RPID` and `MFA_RPORIGIN` environment variables have been added to the config and are required if using the new MFA feature.

Keys and Configuration navigation links have been moved into a settings dropdown to make space for multichain navigation links.

#### Full EIP1559 Support (Gas Savings)

Chainlink now includes experimental support for submitting transactions using type 0x2 (EIP-1559) envelope.

EIP-1559 mode is off by default but can be enabled on a per-chain basis or globally.

This may help to save gas on spikes: Chainlink ought to react faster on the upleg and avoid overpaying on the downleg. It may also be possible to set `BLOCK_HISTORY_ESTIMATOR_BATCH_SIZE` to a smaller value e.g. 12 or even 6 because tip cap ought to be a more consistent indicator of inclusion time than total gas price. This would make Chainlink more responsive and ought to reduce response time variance. Some experimentation will be needed here to find optimum settings.

To enable globally, set `EVM_EIP1559_DYNAMIC_FEES=true`. Set with caution, if you set this on a chain that does not actually support EIP-1559 your node will be broken.

In EIP-1559 mode, the total price for the transaction is the minimum of base fee + tip cap and fee cap. More information can be found on the [official EIP](https://github.com/ethereum/EIPs/blob/master/EIPS/eip-1559.md).

Chainlink's implementation of this is to set a large fee cap and modify the tip cap to control confirmation speed of transactions. So, when in EIP1559 mode, the tip cap takes the place of gas price roughly speaking, with the varying base price remaining a constant (we always pay it).

A quick note on terminology - Chainlink uses the same terms used internally by go-ethereum source code to describe various prices. This is not the same as the externally used terms. For reference:

Base Fee Per Gas = BaseFeePerGas
Max Fee Per Gas = FeeCap
Max Priority Fee Per Gas = TipCap

In EIP-1559 mode, the following changes occur to how configuration works:

- All new transactions will be sent as type 0x2 transactions specifying a TipCap and FeeCap (NOTE: existing pending legacy transactions will continue to be gas bumped in legacy mode)
- BlockHistoryEstimator will apply its calculations (gas percentile etc.) to the TipCap and this value will be used for new transactions (GasPrice will be ignored)
- FixedPriceEstimator will use `EVM_GAS_TIP_CAP_DEFAULT` instead of `ETH_GAS_PRICE_DEFAULT`
- `ETH_GAS_PRICE_DEFAULT` is ignored for new transactions and `EVM_GAS_TIP_CAP_DEFAULT` is used instead (default 20GWei)
- `ETH_MIN_GAS_PRICE_WEI` is ignored for new transactions and `EVM_GAS_TIP_CAP_MINIMUM` is used instead (default 0)
- `ETH_MAX_GAS_PRICE_WEI` controls the FeeCap
- `KEEPER_GAS_PRICE_BUFFER_PERCENT` is ignored in EIP-1559 mode and `KEEPER_TIP_CAP_BUFFER_PERCENT` is used instead

The default tip cap is configurable per-chain but can be specified for all chains using `EVM_GAS_TIP_CAP_DEFAULT`. The fee cap is derived from `ETH_MAX_GAS_PRICE_WEI`.

When using the FixedPriceEstimator, the default gas tip will be used for all transactions.

When using the BlockHistoryEstimator, Chainlink will calculate the tip cap based on transactions already included (in the same way it calculates gas price in legacy mode).

Enabling EIP1559 mode might lead to marginally faster transaction inclusion and make the node more responsive to sharp rises/falls in gas price, keeping response times more consistent.

In addition, `ethcall` tasks now accept `gasTipCap` and `gasFeeCap` parameters in addition to `gasPrice`. This is required for Keeper jobs, i.e.:

```
check_upkeep_tx          [type=ethcall
                          failEarly=true
                          extractRevertReason=true
                          contract="$(jobSpec.contractAddress)"
                          gas="$(jobSpec.checkUpkeepGasLimit)"
                          gasPrice="$(jobSpec.gasPrice)"
                          gasTipCap="$(jobSpec.gasTipCap)"
                          gasFeeCap="$(jobSpec.gasFeeCap)"
                          data="$(encode_check_upkeep_tx)"]
```


NOTE: AccessLists are part of the 0x2 transaction type spec and Chainlink also implements support for these internally. This is not currently exposed in any way, if there is demand for this it ought to be straightforward enough to do so.

Avalanche AP4 defaults have been added (you can remove manually set ENV vars controlling gas pricing).

#### New env vars

`CHAIN_TYPE` - Configure the type of chain (if not standard). `Arbitrum`, `ExChain`, `Optimism`, or `XDai`. Replaces `LAYER_2_TYPE`. NOTE: This is a global override, to set on a per-chain basis you must use the CLI/API or GUI to change the chain-specific config for that chain (`ChainType`).

`BLOCK_EMISSION_IDLE_WARNING_THRESHOLD` - Controls global override for the time after which node will start logging warnings if no heads are received.

`ETH_DEFAULT_BATCH_SIZE` - Controls the default number of items per batch when making batched RPC calls. It is unlikely that you will need to change this from the default value.

NOTE: `ETH_URL` used to default to "ws://localhost:8546" and `ETH_CHAIN_ID` used to default to 1. These defaults have now been removed. The env vars are no longer required, since node configuration is now done via CLI/API/GUI and stored in the database.

### Removed

- `belt/` and `evm-test-helpers/` removed from the codebase.

#### Deprecated env vars

`LAYER_2_TYPE` - Use `CHAIN_TYPE` instead.

#### Removed env vars

`FEATURE_CRON_V2`, `FEATURE_FLUX_MONITOR_V2`, `FEATURE_WEBHOOK_V2` - all V2 job types are now enabled by default.

### Fixed

- Fixed a regression whereby the BlockHistoryEstimator would use a bumped value on old gas price even if the new current price was larger than the bumped value.
- Fixed a bug where creating lots of jobs very quickly in parallel would cause the node to hang
- Propagating `evmChainID` parameter in job specs supporting this parameter.

Fixed `LOG_LEVEL` behavior in respect to the corresponding UI setting: Operator can override `LOG_LEVEL` until the node is restarted.

### Changed

- The default `GAS_ESTIMATOR_MODE` for Optimism chains has been changed to `Optimism2`.
- Default minimum payment on mainnet has been reduced from 1 LINK to 0.1 LINK.
- Logging timestamp output has been changed from unix to ISO8601 to aid in readability. To keep the old unix format, you may set `LOG_UNIX_TS=true`
- Added WebAuthn support for the Operator UI and corresponding support in the Go backend

#### Log to Disk

This feature has been disabled by default, turn on with LOG_TO_DISK. For most production uses this is not desirable.

## [1.0.1] - 2021-11-23

### Added

- Improved error reporting
- Panic and recovery improvements

### Fixed

- Resolved config conversion errors for ETH_FINALITY_DEPTH, ETH_HEAD_TRACKER_HISTORY, and ETH_GAS_LIMIT_MULTIPLIER
- Proper handling for "nonce too low" errors on Avalanche

## [1.0.0] - 2021-10-19

### Added

- `chainlink node db status` will now display a table of applied and pending migrations.
- Add support for OKEx/ExChain.

### Changed

**Legacy job pipeline (JSON specs) are no longer supported**

This version will refuse to migrate the database if job specs are still present. You must manually delete or migrate all V1 job specs before upgrading.

For more information on migrating, see [the docs](https://docs.chain.link/chainlink-nodes/).

This release will DROP legacy job tables so please take a backup before upgrading.

#### KeyStore changes

* We no longer support "soft deleting", or archiving keys. From now on, keys can only be hard-deleted.
* Eth keys can no longer be imported directly to the database. If you with to import an eth key, you _must_ start the node first and import through the remote client.

#### New env vars

`LAYER_2_TYPE` - For layer 2 chains only. Configure the type of chain, either `Arbitrum` or `Optimism`.

#### Misc

- Head sampling can now be optionally disabled by setting `ETH_HEAD_TRACKER_SAMPLING_INTERVAL = "0s"` - this will result in every new head being delivered to running jobs,
  regardless of the head frequency from the chain.
- When creating new FluxMonitor jobs, the validation logic now checks that only one of: drumbeat ticker or idle timer is enabled.
- Added a new Prometheus metric: `uptime_seconds` which measures the number of seconds the node has been running. It can be helpful in detecting potential crashes.

### Fixed

Fixed a regression whereby the BlockHistoryEstimator would use a bumped value on old gas price even if the new current price was larger than the bumped value.

## [0.10.15] - 2021-10-14

**It is highly recommended upgrading to this version before upgrading to any newer versions to avoid any complications.**

### Fixed

- Prevent release from clobbering databases that have previously been upgraded

## [0.10.14] - 2021-09-06

### Added

- FMv2 spec now contains DrumbeatRandomDelay parameter that can be used to introduce variation between round of submits of different oracles, if drumbeat ticker is enabled.

- OCR Hibernation

#### Requesters/MinContractPaymentLinkJuels

V2 direct request specs now support two additional keys:

- "requesters" key which allows whitelisting requesters
- "minContractPaymentLinkJuels" key which allows to specify a job-specific minimum contract payment.

For example:

```toml
type                        = "directrequest"
schemaVersion               = 1
requesters                  = ["0xaaaa1F8ee20f5565510B84f9353F1E333E753B7a", "0xbbbb70F0e81C6F3430dfdC9fa02fB22BdD818C4e"] # optional
minContractPaymentLinkJuels = "100000000000000" # optional
name                        = "example eth request event spec with requesters"
contractAddress             = "..."
externalJobID               = "..."
observationSource           = """
...
"""
```

## [0.10.13] - 2021-08-25

### Fixed

- Resolved exiting Hibernation bug on FMv2

## [0.10.12] - 2021-08-16

### Fixed

- Resolved FMv2 stalling in Hibernation mode
- Resolved rare issue when the Gas Estimator fails on start
- Resolved the handling of nil values for gas price

## [0.10.11] - 2021-08-09

A new configuration variable, `BLOCK_BACKFILL_SKIP`, can be optionally set to "true" in order to strongly limit the depth of the log backfill.
This is useful if the node has been offline for a longer time and after startup should not be concerned with older events from the chain.

Three new configuration variables are added for the new telemetry ingress service support. `TELEMETRY_INGRESS_URL` sets the URL to connect to for telemetry ingress, `TELEMETRY_INGRESS_SERVER_PUB_KEY` sets the public key of the telemetry ingress server, and `TELEMETRY_INGRESS_LOGGING` toggles verbose logging of the raw telemetry messages being sent.

* Fixes the logging configuration form not displaying the current values
* Updates the design of the configuration cards to be easier on the eyes
* View Coordinator Service Authentication keys in the Operator UI. This is hidden
  behind a feature flag until usage is enabled.
* Adds support for the new telemetry ingress service.

### Changed

**The legacy job pipeline (JSON specs) has been officially deprecated and support for these jobs will be dropped in an upcoming release.**

Any node operators still running jobs with JSON specs should migrate their jobs to TOML format instead.

The format for V2 Webhook job specs has changed. They now allow specifying 0 or more external initiators. Example below:

```toml
type            = "webhook"
schemaVersion   = 1
externalInitiators = [
    { name = "foo-ei", spec = '{"foo": 42}' },
    { name = "bar-ei", spec = '{"bar": 42}' }
]
observationSource   = """
ds          [type=http method=GET url="https://chain.link/ETH-USD"];
ds_parse    [type=jsonparse path="data,price"];
ds_multiply [type=multiply times=100];
ds -> ds_parse -> ds_multiply;
"""
```

These external initiators will be notified with the given spec after the job is created, and also at deletion time.

Only the External Initiators listed in the toml spec may trigger a run for that job. Logged-in users can always trigger a run for any job.

#### Migrating Jobs

- OCR
All OCR jobs are already using v2 pipeline by default - no need to do anything here.

- Flux Monitor v1
We have created a tool to help you automigrate flux monitor specs in JSON format to the new TOML format. You can migrate a job like this:

```
chainlink jobs migrate <job id>
```

This can be automated by using the API like so:

```
POST http://yournode.example/v2/migrate/<job id>
```

- VRF v1
Automigration is not supported for VRF jobs. They must be manually converted into v2 format.

- Ethlog/Runlog/Cron/web
All other job types must also be manually converted into v2 format.

#### Technical details

Why are we doing this?

To give some background, the legacy job pipeline has been around since before Chainlink went to mainnet and is getting quite long in the tooth. The code is brittle and difficult to understand and maintain. For a while now we have been developing a v2 job pipeline in parallel which uses the TOML format. The new job pipeline is simpler, more performant and more powerful. Every job that can be represented in the legacy pipeline should be able to be represented in the v2 pipeline - if it can't be, that's a bug, so please let us know ASAP.

The v2 pipeline has now been extensively tested in production and proved itself reliable. So, we made the decision to drop V1 support entirely in favour of focusing developer effort on new features like native multichain support, EIP1559-compatible fees, further gas saving measures and support for more blockchains. By dropping support for the old pipeline, we can deliver these features faster and better support our community.

#### KeyStore changes

* Key export files are changing format and will not be compatible between versions. Ex, a key exported in 0.10.12, will not be importable by a node running 1.0.0, and vice-versa.
* We no longer support "soft deleting", or archiving keys. From now on, keys can only be hard-deleted.
* Eth keys can no longer be imported directly to the database. If you with to import an eth key, you _must_ start the node first and import through the remote client.

## [0.10.10] - 2021-07-19

### Changed

This update will truncate `pipeline_runs`, `pipeline_task_runs`, `flux_monitor_round_stats_v2` DB tables as a part of the migration.

#### Gas Estimation

Gas estimation has been revamped and full support for Optimism has been added.

The following env vars have been deprecated, and will be removed in a future release:

```
GAS_UPDATER_ENABLED
GAS_UPDATER_BATCH_SIZE
GAS_UPDATER_BLOCK_DELAY
GAS_UPDATER_BLOCK_HISTORY_SIZE
GAS_UPDATER_TRANSACTION_PERCENTILE
```

If you are using any of the env vars above, please switch to using the following instead:

```
GAS_ESTIMATOR_MODE
BLOCK_HISTORY_ESTIMATOR_BATCH_SIZE
BLOCK_HISTORY_ESTIMATOR_BLOCK_DELAY
BLOCK_HISTORY_ESTIMATOR_BLOCK_HISTORY_SIZE
BLOCK_HISTORY_ESTIMATOR_TRANSACTION_PERCENTILE
```

Valid values for `GAS_ESTIMATOR_MODE` are as follows:

`GAS_ESTIMATOR_MODE=BlockHistory` (equivalent to `GAS_UPDATER_ENABLED=true`)
`GAS_ESTIMATOR_MODE=FixedPrice` (equivalent to `GAS_UPDATER_ENABLED=false`)
`GAS_ESTIMATOR_MODE=Optimism` (new)

New gas estimator modes may be added in the future.

In addition, a minor annoyance has been fixed whereby previously if you enabled the gas updater, it would overwrite the locally stored value for gas price and continue to use this even if it was disabled after a reboot. This will no longer happen: BlockHistory mode will not clobber the locally stored value for fixed gas price, which can still be adjusted via remote API call or using `chainlink config setgasprice XXX`. In order to use this manually fixed gas price, you must enable FixedPrice estimator mode.

### Added

Added support for latest version of libocr with the V2 networking stack. New env vars to configure this are:

```
P2P_NETWORKING_STACK
P2PV2_ANNOUNCE_ADDRESSES
P2PV2_BOOTSTRAPPERS
P2PV2_DELTA_DIAL
P2PV2_DELTA_RECONCILE
P2PV2_LISTEN_ADDRESSES
```

All of these are currently optional, by default OCR will continue to use the existing V1 stack. The new env vars will be used internally for OCR testing.

### Fixed

- Fix inability to create jobs with a cron schedule.

## [0.10.9] - 2021-07-05

### Changed

#### Transaction Strategies

FMv2, Keeper and OCR jobs now use a new strategy for sending transactions. By default, if multiple transactions are queued up, only the latest one will be sent. This should greatly reduce the number of stale rounds and reverted transactions, and help node operators to save significant gas especially during times of high congestion or when catching up on a deep backlog.

Defaults should work well, but it can be controlled if necessary using the following new env vars:

`FM_DEFAULT_TRANSACTION_QUEUE_DEPTH`
`KEEPER_DEFAULT_TRANSACTION_QUEUE_DEPTH`
`OCR_DEFAULT_TRANSACTION_QUEUE_DEPTH`

Setting to 0 will disable (the old behaviour). Setting to 1 (the default) will keep only the latest transaction queued up at any given time. Setting to 2, 3 etc. will allow this many transactions to be queued before starting to drop older items.

Note that it has no effect on FMv1 jobs. Node operators will need to upgrade to FMv2 to take advantage of this feature.

## [0.10.8] - 2021-06-21

### Fixed

- The HTTP adapter would remove a trailing slash on a subdirectory when specifying an extended path, so for instance `http://example.com/subdir/` with a param of `?query=` extended path would produce the URL `http://example.com/subdir?query=`, but should now produce: `http://example.com/subdir/?query=`.

- Matic autoconfig is now enabled for mainnet. Matic nops should remove any custom tweaks they have been running with. In addition, we have better default configs for Optimism, Arbitrum and RSK.

- It is no longer required to set `DEFAULT_HTTP_ALLOW_UNRESTRICTED_NETWORK_ACCESS=true` to enable local fetches on bridge or http tasks. If the URL for the http task is specified as a variable, then set the AllowUnrestrictedNetworkAccess option for this task. Please remove this if you had it set and no longer need it, since it introduces a slight security risk.

- Chainlink can now run with ETH_DISABLED=true without spewing errors everywhere

- Removed prometheus metrics that were no longer valid after recent changes to head tracking:
  `head_tracker_heads_in_queue`, `head_tracker_callback_execution_duration`,
  `head_tracker_callback_execution_duration_hist`, `head_tracker_num_heads_dropped`

### Added

- MINIMUM_CONTRACT_PAYMENT_LINK_JUELS replaces MINIMUM_CONTRACT_PAYMENT, which will be deprecated in a future release.

- INSECURE_SKIP_VERIFY configuration variable disables verification of the Chainlink SSL certificates when using the CLI.

- JSON parse tasks (v2) now permit an empty `path` parameter.

- Eth->eth transfer gas limit is no longer hardcoded at 21000 and can now be adjusted using `ETH_GAS_LIMIT_TRANSFER`

- HTTP and Bridge tasks (v2 pipeline) now log the request parameters (including the body) upon making the request when `LOG_LEVEL=debug`.

- Webhook v2 jobs now support two new parameters, `externalInitiatorName` and `externalInitiatorSpec`. The v2 version of the following v1 spec:
    ```
    {
      "initiators": [
        {
          "type": "external",
          "params": {
            "name": "substrate",
            "body": {
              "endpoint": "substrate",
              "feed_id": 0,
              "account_id": "0x7c522c8273973e7bcf4a5dbfcc745dba4a3ab08c1e410167d7b1bdf9cb924f6c",
              "fluxmonitor": {
                "requestData": {
                  "data": { "from": "DOT", "to": "USD" }
                },
                "feeds": [{ "url": "http://adapter1:8080" }],
                "threshold": 0.5,
                "absoluteThreshold": 0,
                "precision": 8,
                "pollTimer": { "period": "30s" },
                "idleTimer": { "duration": "1m" }
              }
            }
          }
        }
      ],
      "tasks": [
        {
          "type": "substrate-adapter1",
          "params": { "multiply": 1e8 }
        }
      ]
    }
    ```
    is:
    ```
    type            = "webhook"
    schemaVersion   = 1
    jobID           = "0EEC7E1D-D0D2-475C-A1A8-72DFB6633F46"
    externalInitiatorName = "substrate"
    externalInitiatorSpec = """
        {
          "endpoint": "substrate",
          "feed_id": 0,
          "account_id": "0x7c522c8273973e7bcf4a5dbfcc745dba4a3ab08c1e410167d7b1bdf9cb924f6c",
          "fluxmonitor": {
            "requestData": {
              "data": { "from": "DOT", "to": "USD" }
            },
            "feeds": [{ "url": "http://adapter1:8080" }],
            "threshold": 0.5,
            "absoluteThreshold": 0,
            "precision": 8,
            "pollTimer": { "period": "30s" },
            "idleTimer": { "duration": "1m" }
          }
        }
    """
    observationSource   = """
        submit [type=bridge name="substrate-adapter1" requestData=<{ "multiply": 1e8 }>]
    """
    ```


- Task definitions in v2 jobs (those with TOML specs) now support quoting strings with angle brackets (which DOT already permitted). This is particularly useful when defining JSON blobs to post to external adapters. For example:

    ```
    my_bridge [type=bridge name="my_bridge" requestData="{\\"hi\\": \\"hello\\"}"]
    ```
    ... can now be written as:
    ```
    my_bridge [type=bridge name="my_bridge" requestData=<{"hi": "hello"}>]
    ```
    Multiline strings are supported with this syntax as well:
    ```
    my_bridge [type=bridge
               name="my_bridge"
               requestData=<{
                   "hi": "hello",
                   "foo": "bar"
               }>]
    ```

- v2 jobs (those with TOML specs) now support variable interpolation in pipeline definitions. For example:

    ```
    fetch1    [type=bridge name="fetch"]
    parse1    [type=jsonparse path="foo,bar"]
    fetch2    [type=bridge name="fetch"]
    parse2    [type=jsonparse path="foo,bar"]
    medianize [type=median]
    submit    [type=bridge name="submit"
               requestData=<{
                              "result": $(medianize),
                              "fetchedData": [ $(parse1), $(parse2) ]
                            }>]

    fetch1 -> parse1 -> medianize
    fetch2 -> parse2 -> medianize
    medianize -> submit
    ```

    This syntax is supported by the following tasks/parameters:

    - `bridge`
        - `requestData`
    - `http`
        - `requestData`
    - `jsonparse`
        - `data` (falls back to the first input if unspecified)
    - `median`
        - `values` (falls back to the array of inputs if unspecified)
    - `multiply`
        - `input` (falls back to the first input if unspecified)
        - `times`

- Add `ETH_MAX_IN_FLIGHT_TRANSACTIONS` configuration option. This defaults to 16 and controls how many unconfirmed transactions may be in-flight at any given moment. This is set conservatively by default, node operators running many jobs on high throughput chains will probably need to increase this above the default to avoid lagging behind. However, before increasing this value, you MUST first ensure your ethereum node is configured not to ever evict local transactions that exceed this number otherwise your node may get permanently stuck. Set to 0 to disable the limit entirely (the old behaviour). Disabling this setting is not recommended.

Relevant settings for geth (and forks e.g. BSC)

```toml
[Eth.TxPool]
Locals = ["0xYourNodeAddress1", "0xYourNodeAddress2"]  # Add your node addresses here
NoLocals = false # Disabled by default but might as well make sure
Journal = "transactions.rlp" # Make sure you set a journal file
Rejournal = 3600000000000 # Default 1h, it might make sense to reduce this to e.g. 5m
PriceBump = 10 # Must be set less than or equal to chainlink's ETH_GAS_BUMP_PERCENT
AccountSlots = 16 # Highly recommended to increase this, must be greater than or equal to chainlink's ETH_MAX_IN_FLIGHT_TRANSACTIONS setting
GlobalSlots = 4096 # Increase this as necessary
AccountQueue = 64 # Increase this as necessary
GlobalQueue = 1024 # Increase this as necessary
Lifetime = 10800000000000 # Default 3h, this is probably ok, you might even consider reducing it

```

Relevant settings for parity/openethereum (and forks e.g. xDai)

NOTE: There is a bug in parity (and xDai) where occasionally local transactions are inexplicably culled. See: https://github.com/openethereum/parity-ethereum/issues/10228

Adjusting the settings below might help.

```toml
tx_queue_locals = ["0xYourNodeAddress1", "0xYourNodeAddress2"] # Add your node addresses here
tx_queue_size = 8192 # Increase this as necessary
tx_queue_per_sender = 16 # Highly recommended to increase this, must be greater than or equal to chainlink's ETH_MAX_IN_FLIGHT_TRANSACTIONS setting
tx_queue_mem_limit = 4 # In MB. Highly recommended to increase this or set to 0
tx_queue_no_early_reject = true # Recommended to set this
tx_queue_no_unfamiliar_locals = false # This is disabled by default but might as well make sure
```

- Keeper jobs now support prometheus metrics, they are considered a pipeline with a single `keeper` task type. Example:
```
pipeline_run_errors{job_id="1",job_name="example keeper spec"} 1
pipeline_run_total_time_to_completion{job_id="1",job_name="example keeper spec"} 8.470456e+06
pipeline_task_execution_time{job_id="1",job_name="example keeper spec",task_type="keeper"} 8.470456e+06
pipeline_tasks_total_finished{job_id="1",job_name="example keeper spec",status="completed",task_type="keeper"} 1
```

### Changed

- The v2 (TOML) `bridge` task's `includeInputAtKey` parameter is being deprecated in favor of variable interpolation. Please migrate your jobs to the new syntax as soon as possible.

- Chainlink no longer writes/reads eth key files to disk

- Add sensible default configuration settings for Fantom

- Rename `ETH_MAX_UNCONFIRMED_TRANSACTIONS` to `ETH_MAX_QUEUED_TRANSACTIONS`. It still performs the same function but the name was misleading and would have caused confusion with the new `ETH_MAX_IN_FLIGHT_TRANSACTIONS`.

- The VRF keys are now managed remotely through the node only. Example commands:
```
// Starting a node with a vrf key
chainlink node start -p path/to/passwordfile -vp path/to/vrfpasswordfile

// Remotely managing the vrf keys
chainlink keys vrf create // Creates a key with path/to/vrfpasswordfile
chainlink keys vrf list // Lists all keys on the node
chainlink keys vrf delete // Lists all keys on the node

// Archives (soft deletes) vrf key with compressed pub key 0x788..
chainlink keys vrf delete 0x78845e23b6b22c47e4c81426fdf6fc4087c4c6a6443eba90eb92cf4d11c32d3e00

// Hard deletes vrf key with compressed pub key 0x788..
chainlink keys vrf delete 0x78845e23b6b22c47e4c81426fdf6fc4087c4c6a6443eba90eb92cf4d11c32d3e00 --hard

// Exports 0x788.. key to file 0x788_exported_key on disk encrypted with path/to/vrfpasswordfile
// Note you can re-encrypt it with a different password if you like when exporting.
chainlink keys vrf export 0x78845e23b6b22c47e4c81426fdf6fc4087c4c6a6443eba90eb92cf4d11c32d3e00 -p path/to/vrfpasswordfile -o 0x788_exported_key

// Import key material in 0x788_exported_key using path/to/vrfpasswordfile to decrypt.
// Will be re-encrypted with the nodes vrf password file i.e. "-vp"
chainlink keys vrf import -p path/to/vrfpasswordfile 0x788_exported_key
```



## [0.10.7] - 2021-05-24

- If a CLI command is issued after the session has expired, and an api credentials file is found, auto login should now work.

- GasUpdater now works on RSK and xDai

- Offchain reporting jobs that have had a latest round requested can now be deleted from the UI without error

### Added

- Add `ETH_GAS_LIMIT_MULTIPLIER` configuration option, the gas limit is multiplied by this value before transmission. So a value of 1.1 will add 10% to the on chain gas limit when a transaction is submitted.

- Add `ETH_MIN_GAS_PRICE_WEI` configuration option. This defaults to 1Gwei on mainnet. Chainlink will never send a transaction at a price lower than this value.

- Add `chainlink node db migrate` for running database migrations. It's
  recommended to use this and set `MIGRATE_DATABASE=false` if you want to run
  the migrations separately outside of application startup.

### Changed

- Chainlink now automatically cleans up old eth_txes to reduce database size. By default, any eth_txes older than a week are pruned on a regular basis. It is recommended to use the default value, however the default can be overridden by setting the `ETH_TX_REAPER_THRESHOLD` env var e.g. `ETH_TX_REAPER_THRESHOLD=24h`. Reaper can be disabled entirely by setting `ETH_TX_REAPER_THRESHOLD=0`. The reaper will run on startup and again every hour (interval is configurable using `ETH_TX_REAPER_INTERVAL`).

- Heads corresponding to new blocks are now delivered in a sampled way, which is to improve
  node performance on fast chains. The frequency is by default 1 second, and can be changed
  by setting `ETH_HEAD_TRACKER_SAMPLING_INTERVAL` env var e.g. `ETH_HEAD_TRACKER_SAMPLING_INTERVAL=5s`.

- Database backups: default directory is now a subdirectory 'backup' of chainlink root dir, and can be changed
  to any chosen directory by setting a new configuration value: `DATABASE_BACKUP_DIR`

## [0.10.6] - 2021-05-10

### Added

- Add `MockOracle.sol` for testing contracts

- Web job types can now be created from the operator UI as a new job.

- See example web job spec below:

```
type            = "webhook"
schemaVersion   = 1
jobID           = "0EEC7E1D-D0D2-476C-A1A8-72DFB6633F46"
observationSource = """
ds          [type=http method=GET url="http://example.com"];
ds_parse    [type=jsonparse path="data"];
ds -> ds_parse;
"""
```

- New CLI command to convert v1 flux monitor jobs (JSON) to
v2 flux monitor jobs (TOML). Running it will archive the v1
job and create a new v2 job. Example:
```
// Get v1 job ID:
chainlink job_specs list
// Migrate it to v2:
chainlink jobs migrate fe279ed9c36f4eef9dc1bdb7bef21264

// To undo the migration:
1. Archive the v2 job in the UI
2. Unarchive the v1 job manually in the db:
update job_specs set deleted_at = null where id = 'fe279ed9-c36f-4eef-9dc1-bdb7bef21264'
update initiators set deleted_at = null where job_spec_id = 'fe279ed9-c36f-4eef-9dc1-bdb7bef21264'
```

- Improved support for Optimism chain. Added a new boolean `OPTIMISM_GAS_FEES` configuration variable which makes a call to estimate gas before all transactions, suitable for use with Optimism's L2 chain. When this option is used `ETH_GAS_LIMIT_DEFAULT` is ignored.

- Chainlink now supports routing certain calls to the eth node over HTTP instead of websocket, when available. This has a number of advantages - HTTP is more robust and simpler than websockets, reducing complexity and allowing us to make large queries without running the risk of hitting websocket send limits. The HTTP url should point to the same node as the ETH_URL and can be specified with an env var like so: `ETH_HTTP_URL=https://my.ethereumnode.example/endpoint`.

Adding an HTTP endpoint is particularly recommended for BSC, which is hitting websocket limitations on certain queries due to its large block size.

- Support for legacy pipeline (V1 job specs) can now be turned off by setting `ENABLE_LEGACY_JOB_PIPELINE=false`. This can yield marginal performance improvements if you don't need to support the legacy JSON job spec format.

## [0.10.5] - 2021-04-26

### Added

- Add `MockOracle.sol` for testing contracts
- Cron jobs can now be created for the v2 job pipeline:
```
type            = "cron"
schemaVersion   = 1
schedule        = "*/10 * * * *"
observationSource   = """
ds          [type=http method=GET url="http://example.com"];
ds_parse    [type=jsonparse path="data"];
ds -> ds_parse;
"""
```

### Changed

- Default for `JOB_PIPELINE_REAPER_THRESHOLD` has been reduced from 1 week to 1 day to save database space. This variable controls how long past job run history for OCR is kept. To keep the old behaviour, you can set `JOB_PIPELINE_REAPER_THRESHOLD=168h`
- Removed support for the env var `JOB_PIPELINE_PARALLELISM`.
- OCR jobs no longer show `TaskRuns` in success cases. This reduces
DB load and significantly improves the performance of archiving OCR jobs.
- Archiving OCR jobs should be 5-10x faster.

### Fixed

- Added `GAS_UPDATER_BATCH_SIZE` option to workaround `websocket: read limit exceeded` issues on BSC

- Basic support for Optimism chain: node no longer gets stuck with 'nonce too low' error if connection is lost

## [0.10.4] - 2021-04-05

### Added

- VRF Jobs now support an optional `coordinatorAddress` field that, when present, will tell the node to check the fulfillment status of any VRF request before attempting the fulfillment transaction. This will assist in the effort to run multiple nodes with one VRF key.

- Experimental: Add `DATABASE_BACKUP_MODE`, `DATABASE_BACKUP_FREQUENCY` and `DATABASE_BACKUP_URL` configuration variables

    - It's now possible to configure database backups: on node start and separately, to be run at given frequency. `DATABASE_BACKUP_MODE` enables the initial backup on node start (with one of the values: `none`, `lite`, `full` where `lite` excludes
    potentially large tables related to job runs, among others). Additionally, if `DATABASE_BACKUP_FREQUENCY` variable is set to a duration of
    at least '1m', it enables periodic backups.
    - `DATABASE_BACKUP_URL` can be optionally set to point to e.g. a database replica, in order to avoid excessive load on the main one. Example settings:
        1. `DATABASE_BACKUP_MODE="full"` and `DATABASE_BACKUP_FREQUENCY` not set, will run a full back only at the start of the node.
        2. `DATABASE_BACKUP_MODE="lite"` and `DATABASE_BACKUP_FREQUENCY="1h"` will lead to a partial backup on node start and then again a partial backup every one hour.

- Added periodic resending of eth transactions. This means that we no longer rely exclusively on gas bumping to resend unconfirmed transactions that got "lost" for whatever reason. This has two advantages:
    1. Chainlink no longer relies on gas bumping settings to ensure our transactions always end up in the mempool
    2. Chainlink will continue to resend existing transactions even in the event that heads are delayed. This is especially useful on chains like Arbitrum which have very long wait times between heads.
    - Periodic resending can be controlled using the `ETH_TX_RESEND_AFTER_THRESHOLD` env var (default 30s). Unconfirmed transactions will be resent periodically at this interval. It is recommended to leave this at the default setting, but it can be set to any [valid duration](https://golang.org/pkg/time/#ParseDuration) or to 0 to disable periodic resending.

- Logging can now be configured in the Operator UI.

- Tuned defaults for certain Eth-compatible chains

- Chainlink node now uses different sets of default values depending on the given Chain ID. Tuned configs are built-in for the following chains:
    - Ethereum Mainnet and test chains
    - Polygon (Matic)
    - BSC
    - HECO

- If you have manually set ENV vars specific to these chains, you may want to remove those and allow the node to use its configured defaults instead.

- New prometheus metric "tx_manager_num_tx_reverted" which counts the number of reverted transactions on chain.

### Fixed

- Under certain circumstances a poorly configured Explorer could delay Chainlink node startup by up to 45 seconds.

- Chainlink node now automatically sets the correct nonce on startup if you are restoring from a previous backup (manual setnextnonce is no longer necessary).

- Flux monitor jobs should now work correctly with [outlier-detection](https://github.com/smartcontractkit/external-adapters-js/tree/develop/composite/outlier-detection) and [market-closure](https://github.com/smartcontractkit/external-adapters-js/tree/develop/composite/market-closure) external adapters.

- Performance improvements to OCR job adds. Removed the pipeline_task_specs table
and added a new column `dot_id` to the pipeline_task_runs table which links a pipeline_task_run
to a dotID in the pipeline_spec.dot_dag_source.

- Fixed bug where node will occasionally submit an invalid OCR transmission which reverts with "address not authorized to sign".

- Fixed bug where a node will sometimes double submit on runlog jobs causing reverted transactions on-chain


## [0.10.3] - 2021-03-22

### Added

- Add `STATS_PUSHER_LOGGING` to toggle stats pusher raw message logging (DEBUG
  level).

- Add `ADMIN_CREDENTIALS_FILE` configuration variable

This variable defaults to `$ROOT/apicredentials` and when defined / the
file exists, any command using the CLI that requires authentication will use it
to automatically log in.

- Add `ETH_MAX_UNCONFIRMED_TRANSACTIONS` configuration variable

Chainlink node now has a maximum number of unconfirmed transactions that
may be in flight at any one time (per key).

If this limit is reached, further attempts to send transactions will fail
and the relevant job will be marked as failed.

Jobs will continue to fail until at least one transaction is confirmed
and the queue size is reduced. This is introduced as a sanity limit to
prevent unbounded sending of transactions e.g. in the case that the eth
node is failing to broadcast to the network.

The default is set to 500 which considered high enough that it should
never be reached under normal operation. This limit can be changed
by setting the `ETH_MAX_UNCONFIRMED_TRANSACTIONS` environment variable.

- Support requestNewRound in libocr

requestNewRound enables dedicated requesters to request a fresh report to
be sent to the contract right away regardless of heartbeat or deviation.

- New prometheus metric:

```
Name: "head_tracker_eth_connection_errors",
Help: "The total number of eth node connection errors",
```

- Gas bumping can now be disabled by setting `ETH_GAS_BUMP_THRESHOLD=0`

- Support for arbitrum

### Fixed

- Improved handling of the case where we exceed the configured TX fee cap in geth.

Node will now fatally error jobs if the total transaction costs exceeds the
configured cap (default 1 Eth). Also, it will no longer continue to bump gas on
transactions that started hitting this limit and instead continue to resubmit
at the highest price that worked.

Node operators should check their geth nodes and remove this cap if configured,
you can do this by running your geth node with `--rpc.gascap=0
--rpc.txfeecap=0` or setting these values in your config toml.

- Make head backfill asynchronous. This should eliminate some harmless but
  annoying errors related to backfilling heads, logged on startup and
  occasionally during normal operation on fast chains like Kovan.

- Improvements to the GasUpdater

Various efficiency and correctness improvements have been made to the
GasUpdater. It places less load on the ethereum node and now features re-org
detection.

Most notably, GasUpdater no longer takes a 24 block delay to "warm up" on
application start and instead loads all relevant block history immediately.
This means that the application gas price will always be updated correctly
after reboot before the first transaction is ever sent, eliminating the previous
scenario where the node could send underpriced or overpriced transactions for a
period after a reboot, until the gas updater caught up.

### Changed

- Bump `ORM_MAX_OPEN_CONNS` default from 10 to 20
- Bump `ORM_MAX_IDLE_CONNS` default from 5 to 10

Each Chainlink node will now use a maximum of 23 database connections (up from previous max of 13). Make sure your postgres database is tuned accordingly, especially if you are running multiple Chainlink nodes on a single database. If you find yourself hitting connection limits, you can consider reducing `ORM_MAX_OPEN_CONNS` but this may result in degraded performance.

- The global env var `JOB_PIPELINE_MAX_TASK_DURATION` is no longer supported
for OCR jobs.

## [0.10.2] - 2021-02-26

### Fixed

- Add contexts so that database queries timeout when necessary.
- Use manual updates instead of gorm update associations.

## [0.10.1] - 2021-02-25

### Fixed

- Prevent autosaving Task Spec on when Task Runs are saved to lower database load.

## [0.10.0] - 2021-02-22

### Fixed

- Fix a case where archiving jobs could try to delete it from the external initiator even if the job was not an EI job.
- Improved performance of the transaction manager by fetching receipts in
  batches. This should help prevent the node from getting stuck when processing
  large numbers of OCR jobs.
- Fixed a fluxmonitor job bug where submitting a value outside the acceptable range would stall the job
  permanently. Now a job spec error will be thrown if the polled answer is outside the
  acceptable range and no ethtx will be submitted. As additional protection, we also now
  check the receipts of the ethtx's and if they were reverted, we mark the ethtx task as failed.

### Breaking

- Squashed migrations into a single 1_initial migration. If you were running a version
  older than 0.9.10, you need to upgrade to 0.9.10 first before upgrading to the next
  version so that the migrations are run.

### Added

- A new Operator UI feature that visualize JSON and TOML job spec tasks on a 'New Job' page.

## [0.9.10] - 2021-01-30

### Fixed

- Fixed a UI bug with fluxmonitor jobs where initiator params were bunched up.
- Improved performance of OCR jobs to reduce database load. OCR jobs now run with unlimited parallelism and are not affected by `JOB_PIPELINE_PARALLELISM`.

### Added

- A new env var `JOB_PIPELINE_MAX_RUN_DURATION` has been added which controls maximum duration of the total run.

## [0.9.9] - 2021-01-18

### Added

- New CLI commands for key management:
  - `chainlink keys eth import`
  - `chainlink keys eth export`
  - `chainlink keys eth delete`
- All keys other than VRF keys now share the same password. If you have OCR, P2P, and ETH keys encrypted with different passwords, re-insert them into your DB encrypted with the same password prior to upgrading.

### Fixed

- Fixed reading of function selector values in DB.
- Support for bignums encoded in CBOR
- Silence spurious `Job spawner ORM attempted to claim locally-claimed job` warnings
- OCR now drops transmissions instead of queueing them if the node is out of Ether
- Fixed a long-standing issue where standby nodes would hold transactions open forever while waiting for a lock. This was preventing postgres from running necessary cleanup operations, resulting in bad database performance. Any node operators running standby failover chainlink nodes should see major database performance improvements with this release and may be able to reduce the size of their database instances.
- Fixed an issue where expired session tokens in operator UI would cause a large number of requests to be sent to the node, resulting in a temporary rate-limit and 429 errors.
- Fixed issue whereby http client could leave too many open file descriptors

### Changed

- Key-related API endpoints have changed. All key-related commands are now namespaced under `/v2/keys/...`, and are standardized across key types.
- All key deletion commands now perform a soft-delete (i.e. archive) by default. A special CLI flag or query string parameter must be provided to hard-delete a key.
- Node now supports multiple OCR jobs sharing the same peer ID. If you have more than one key in your database, you must now specify `P2P_PEER_ID` to indicate which key to use.
- `DATABASE_TIMEOUT` is now set to 0 by default, so that nodes will wait forever for a lock. If you already have `DATABASE_TIMEOUT=0` set explicitly in your env (most node operators) then you don't need to do anything. If you didn't have it set, and you want to keep the old default behaviour where a node exits shortly if it can't get a lock, you can manually set `DATABASE_TIMEOUT=500ms` in your env.
- OCR bootstrap node no longer sends telemetry to the endpoint specified in the OCR job spec under `MonitoringEndpoint`.

## [0.9.8] - 2020-12-17

### Fixed

- An issue where the node would emit warnings on startup for fluxmonitor contracts

## [0.9.7] - 2020-12-14

### Added

- OCR bootstrap node now sends telemetry to the endpoint specified in the OCR job spec under `MonitoringEndpoint`.
- Adds "Account addresses" table to the `/keys` page.

### Changed

- Old jobs now allow duplicate job names. Also, if the name field is empty we no longer generate a name.
- Removes broken `ACCOUNT_ADDRESS` field from `/config` page.

### Fixed

- Brings `/runs` tab back to the operator UI.
- Signs out a user from operator UI on authentication error.
- OCR jobs no longer require defining v1 bootstrap peers unless `P2P_NETWORKING_STACK=V1`

#### BREAKING CHANGES

- Commands for creating/managing legacy jobs and OCR jobs have changed, to reduce confusion and accommodate additional types of jobs using the new pipeline.
- If `P2P_NETWORKING_STACK=V1V2`, then `P2PV2_BOOTSTRAPPERS` must also be set

#### V1 jobs

`jobs archive` => `job_specs archive`
`jobs create` => `job_specs create`
`jobs list` => `job_specs list`
`jobs show` => `job_specs show`

#### V2 jobs (currently only applies to OCR)

`jobs createocr` => `jobs create`
`jobs deletev2` => `jobs delete`
`jobs run` => `jobs run`

## [0.9.6] - 2020-11-23

- OCR pipeline specs can now be configured on a per-task basis to allow unrestricted network access for http tasks. Example like so:

```
ds1          [type=http method=GET url="http://example.com" allowunrestrictednetworkaccess="true"];
ds1_parse    [type=jsonparse path="USD" lax="true"];
ds1_multiply [type=multiply times=100];
ds1 -> ds1_parse -> ds1_multiply;
```

- New prometheus metrics as follows:

```
Name: "pipeline_run_errors",
Help: "Number of errors for each pipeline spec",

Name: "pipeline_run_total_time_to_completion",
Help: "How long each pipeline run took to finish (from the moment it was created)",

Name: "pipeline_tasks_total_finished",
Help: "The total number of pipline tasks which have finished",

Name: "pipeline_task_execution_time",
Help: "How long each pipeline task took to execute",

Name: "pipeline_task_http_fetch_time",
Help: "Time taken to fully execute the HTTP request",

Name: "pipeline_task_http_response_body_size",
Help: "Size (in bytes) of the HTTP response body",

Name: "pipeline_runs_queued",
Help: "The total number of pipline runs that are awaiting execution",

Name: "pipeline_task_runs_queued",
Help: "The total number of pipline task runs that are awaiting execution",
```

### Changed

Numerous key-related UX improvements:

- All key-related commands have been consolidated under the `chainlink keys` subcommand:
  - `chainlink createextrakey` => `chainlink keys eth create`
  - `chainlink admin info` => `chainlink keys eth list`
  - `chainlink node p2p [create|list|delete]` => `chainlink keys p2p [create|list|delete]`
  - `chainlink node ocr [create|list|delete]` => `chainlink keys ocr [create|list|delete]`
  - `chainlink node vrf [create|list|delete]` => `chainlink keys vrf [create|list|delete]`
- Deleting OCR key bundles and P2P key bundles now archives them (i.e., soft delete) so that they can be recovered if needed. If you want to hard delete a key, pass the new `--hard` flag to the command, e.g. `chainlink keys p2p delete --hard 6`.
- Output from ETH/OCR/P2P/VRF key CLI commands now renders consistently.
- Deleting an OCR/P2P/VRF key now requires confirmation from the user. To skip confirmation (e.g. in shell scripts), pass `--yes` or `-y`.
- The `--ocrpassword` flag has been removed. OCR/P2P keys now share the same password at the ETH key (i.e., the password specified with the `--password` flag).

Misc:

- Two new env variables are added `P2P_ANNOUNCE_IP` and `P2P_ANNOUNCE_PORT` which allow node operators to override locally detected values for the chainlink node's externally reachable IP/port.
- `OCR_LISTEN_IP` and `OCR_LISTEN_PORT` have been renamed to `P2P_LISTEN_IP` and `P2P_LISTEN_PORT` for consistency.
- Support for adding a job with the same name as one that was deleted.

### Fixed

- Fixed an issue where the HTTP adapter would send an empty body on retries.
- Changed the default `JOB_PIPELINE_REAPER_THRESHOLD` value from `7d` to `168h` (hours are the highest time unit allowed by `time.Duration`).

## [0.9.5] - 2020-11-12

### Changed

- Updated from Go 1.15.4 to 1.15.5.

## [0.9.4] - 2020-11-04

### Fixed

- Hotfix to fix an issue with httpget adapter

## [0.9.3] - 2020-11-02

### Added

- Add new subcommand `node hard-reset` which is used to remove all state for unstarted and pending job runs from the database.

### Changed

- Chainlink now requires Postgres >= 11.x. Previously this was a recommendation, this is now a hard requirement. Migrations will fail if run on an older version of Postgres.
- Database improvements that greatly reduced the number of open Postgres connections
- Operator UI /jobs page is now searchable
- Jobs now accept a name field in the jobspecs

## [0.9.2] - 2020-10-15

### Added

- Bulletproof transaction manager enabled by default
- Fluxmonitor support enabled by default

### Fixed

- Improve transaction manager architecture to be more compatible with `ETH_SECONDARY_URL` option (i.e. concurrent transaction submission to multiple different eth nodes). This also comes with some minor performance improvements in the tx manager and more correct handling of some extremely rare edge cases.
- As a side effect, we now no longer handle the case where an external wallet used the chainlink ethereum private key to send a transaction. This use-case was already explicitly unsupported, but we made a best-effort attempt to handle it. We now make no attempt at all to handle it and doing this WILL result in your node not sending the data that it expected to be sent for the nonces that were used by an external wallet.
- Operator UI now shows booleans correctly

### Changed

- ETH_MAX_GAS_PRICE_WEI now 1500Gwei by default

## [0.8.18] - 2020-10-01

### Fixed

- Prometheus gas_updater_set_gas_price metric now only shows last gas price instead of every block since restart

## [0.8.17] - 2020-09-28

### Added

- Add new env variable ETH_SECONDARY_URL. Default is unset. You may optionally set this to a http(s) ethereum RPC client URL. If set, transactions will also be broadcast to this secondary ethereum node. This allows transaction broadcasting to be more robust in the face of primary ethereum node bugs or failures.
- Remove configuration option ORACLE_CONTRACT_ADDRESS, it had no effect
- Add configuration option OPERATOR_CONTRACT_ADDRESS, it filters the contract addresses the node should listen to for Run Logs
- At startup, the chainlink node will create a new funding address. This will initially be used to pay for cancelling stuck transactions.

### Fixed

- Gas bumper no longer hits database constraint error if ETH_MAX_GAS_PRICE_WEI is reached (this was actually mostly harmless, but the errors were annoying)

### Changes

- ETH_MAX_GAS_PRICE_WEI now defaults to 1500 gwei

## [0.8.16] - 2020-09-18

### Added

- The chainlink node now will bump a limited configurable number of transactions at once. This is configured with the ETH_GAS_BUMP_TX_DEPTH variable which is 10 by default. Set to 0 to disable (the old behaviour).

### Fixed

- ETH_DISABLED flag works again

## [0.8.15] - 2020-09-14

### Added

- Chainlink header images to the following `README.md` files: root, core,
  evm-contracts, and evm-test-helpers.
- Database migrations: new log_consumptions records will contain the number of the associated block.
  This migration will allow future version of chainlink to automatically clean up unneeded log_consumption records.
  This migration should execute very fast.
- External Adapters for the Flux Monitor will now receive the Flux Monitor round state info as the meta payload.
- Reduce frequency of balance checking.

### Fixed

Previously when the node was overloaded with heads there was a minor possibility it could get backed up with a very large head queue, and become unstable. Now, we drop heads instead in this case and noisily emit an error. This means the node should more gracefully handle overload conditions, although this is still dangerous and node operators should deal with it immediately to avoid missing jobs.

A new environment variable is introduced to configure this, called `ETH_HEAD_TRACKER_MAX_BUFFER_SIZE`. It is recommended to leave this set to the default of "3".

A new prometheus metric is also introduced to track dropped heads, called `head_tracker_num_heads_dropped`. You may wish to set an alert on a rule such as `increase(chainlink_dropped_heads[5m]) > 0`.

## [0.8.14] - 2020-09-02

## Changed

- Fix for gas bumper
- Fix for broadcast-transactions function

## [0.8.13] - 2020-08-31

## Changed

- Fix for gas bumper
- Fix for broadcast-transactions function

## [0.8.13] - 2020-08-31

### Changed

- Performance improvements when using BulletproofTxManager.

## [0.8.12] - 2020-08-10

### Fixed

- Added a workaround for Infura users who are seeing "error getting balance: header not found".
  This behaviour is due to Infura announcing it has a block, but when we request our balance in this block, the eth node doesn't have the block in memory. The workaround is to add a configurable lag time on balance update requests. The default is set to 1 but this is configurable via a new environment variable `ETH_BALANCE_MONITOR_BLOCK_DELAY`.

## [0.8.11] - 2020-07-27

### Added

- Job specs now support pinning to multiple keys using the new `fromAddresses` field in the ethtx task spec.

### Changed

- Using `fromAddress` in ethtx task specs has been deprecated. Please use `fromAddresses` instead.

### Breaking changes

- Support for RunLogTopic0original and RunLogTopic20190123withFullfillmentParams logs has been dropped. This should not affect any users since these logs predate Chainlink's mainnet launch and have never been used on mainnet.

IMPORTANT: The selection mechanism for keys has changed. When an ethtx task spec is not pinned to a particular key by defining `fromAddress` or `fromAddresses`, the node will now cycle through all available keys in round-robin fashion. This is a change from the previous behaviour where nodes would only pick the earliest created key.

This is done to allow increases in throughput when a node operator has multiple whitelisted addresses for their oracle.

If your node has multiple keys, you will need to take one of the three following actions:

1. Make sure all keys are valid for all job specs
2. Pin job specs to a valid subset of key(s) using `fromAddresses`
3. Delete the key(s) you don't want to use

If your node only has one key, no action is required.

## [0.8.10] - 2020-07-14

### Fixed

- Incorrect sequence on keys table in some edge cases

## [0.8.9] - 2020-07-13

### Added

- Added a check on sensitive file ownership that gives a warning if certain files are not owned by the user running chainlink
- Added mechanism to asynchronously communicate when a job spec has an ethereum interaction error (or any async error) with a UI screen
- Gas Bumper now bumps based on the current gas price instead of the gas price of the original transaction

### Fixed

- Support for multiple node addresses

## [0.8.8] - 2020-06-29

### Added

- `ethtx` tasks now support a new parameter, `minRequiredOutgoingConfirmations` which allows you to tune how many confirmations are required before moving on from an `ethtx` task on a per-task basis (only works with BulletproofTxManager). If it is not supplied, the default of `MIN_OUTGOING_CONFIRMATIONS` is used (same as the old behaviour).

### Changed

- HeadTracker now automatically backfills missing heads up to `ETH_FINALITY_DEPTH`
- The strategy for gas bumping has been changed to produce a potentially higher gas cost in exchange for the transaction getting through faster.

### Breaking changes

- `admin withdraw` command has been removed. This was only ever useful to withdraw LINK if the Oracle contract was owned by the Chainlink node address. It is no longer recommended having the Oracle owner be the chainlink node address.
- Fixed `txs create` to send the amount in Eth not in Wei (as per the documentation)

## [0.8.7] - 2020-06-15

### Added

This release contains a number of features aimed at improving the node's reliability when putting transactions on-chain.

- An experimental new transaction manager is introduced that delivers reliability improvements compared to the old one, especially when faced with difficult network conditions or spiking gas prices. It also reduces load on the database and makes fewer calls to the eth node compared to the old tx manager.
- Along with the new transaction manager is a local client command for manually controlling the node nonce - `setnextnonce`. This should never be necessary under normal operation and is included only for use in emergencies.
- New prometheus metrics for the head tracker:
  - `head_tracker_heads_in_queue` - The number of heads currently waiting to be executed. You can think of this as the 'load' on the head tracker. Should rarely or never be more than 0.
  - `head_tracker_callback_execution_duration` - How long it took to execute all callbacks. If the average of this exceeds the time between blocks, your node could lag behind and delay transactions.
- Nodes transmit their build info to Explorer for better debugging/tracking.

### Env var changes

- `ENABLE_BULLETPROOF_TX_MANAGER` - set this to true to enable the experimental new transaction manager
- `ETH_GAS_BUMP_PERCENT` default value has been increased from 10% to 20%
- `ETH_GAS_BUMP_THRESHOLD` default value has been decreased from 12 to 3
- `ETH_FINALITY_DEPTH` specifies how deep protection should be against re-orgs. The default is 50. It only applies if BulletproofTxManager is enabled. It is not recommended changing this setting.
- `EthHeadTrackerHistoryDepth` specifies how many heads the head tracker should keep in the database. The default is 100. It is not recommended changing this setting.
- Update README.md with links to mockery, jq, and gencodec as they are required to run `go generate ./...`

## [0.8.6] - 2020-06-08

### Added

- The node now logs the eth client RPC calls
- More reliable Ethereum block header tracking
- Limit the amount of an HTTP response body that the node will read
- Make Aggregator contract interface viewable
- More resilient handling of chain reorganizations

## [0.8.5] - 2020-06-01

### Added

- The chainlink node can now be configured to backfill logs from `n` blocks after a
  connection to the ethereum client is reset. This value is specified with an environment
  variable `BLOCK_BACKFILL_DEPTH`.
- The chainlink node now sets file permissions on sensitive files on startup (tls, .api, .env, .password and secret)
- AggregatorInterface now has description and version fields.

### Changed

- Solidity: Renamed the previous `AggregatorInterface.sol` to
  `HistoricAggregatorInterface.sol`. Users are encouraged to use the new methods
  introduced on the `AggregatorInterface`(`getRoundData` and `latestRoundData`),
  as they return metadata to indicate freshness of the data in a single
  cross-contract call.
- Solidity: Marked `HistoricAggregatorInterface` methods (`latestAnswer`,
  `latestRound`, `latestTimestamp`, `getAnswer`, `getTimestamp`) as deprecated
  on `FluxAggregator`, `WhitelistedAggregator`, `AggregatorProxy`,
  `WhitelistedAggregatorProxy`.
- Updated the solidity compiler version for v0.6 from 0.6.2 to 0.6.6.
- AccessControlledAggregatorProxy checks an external contract for users to be able to
  read functions.

### Fixed

- Fluxmonitor jobs now respect the `minPayment` field on job specs and won't poll if the contract
  does not have sufficient funding. This allows certain jobs to require a larger payment
  than `MINIMUM_CONTRACT_PAYMENT`.

## [0.8.4] - 2020-05-18

### Added

- Fluxmonitor initiators may now optionally include an `absoluteThreshold`
  parameter. To trigger a new on-chain report, the absolute difference in the feed
  value must change by at least the `absoluteThreshold` value. If it is
  unspecified or zero, fluxmonitor behavior is unchanged.
- Database Migrations: Add created_at and updated_at to all tables allowing for
  better historical insights. This migration may take a minute or two on large
  databases.

### Fixed

- Fix incorrect permissions on some files written by the node
  Prevent a case where duplicate ethereum keys could be added
  Improve robustness and reliability of ethtx transaction logic

## [0.8.3] - 2020-05-04

### Added

- Added Changelog.
- Database Migrations: There a number of database migrations included in this
  release as part of our ongoing effort to make the node even more reliable and
  stable, and build a firm foundation for future development.

### Changed

- New cron strings MUST now include time zone. If you want your jobs to run in
  UTC for example: `CRON_TZ=UTC * * * * *`. Previously, jobs specified without a
  time zone would run in the server's native time zone, which in most cases is UTC
  but this was never guaranteed.

### Fixed

- Fix crash in experimental gas updater when run on Kovan network

## [0.8.2] - 2020-04-20

## [0.8.1] - 2020-04-08

## [0.8.0] - 2020-04-06<|MERGE_RESOLUTION|>--- conflicted
+++ resolved
@@ -11,7 +11,7 @@
 
 ### Changed
 
-- Chainlink will now fail to boot if the postgres database password is missing or too insecure. Passwords should conform to the following rules:
+- Chainlink will now log a warning if the postgres database password is missing or too insecure. Passwords should conform to the following rules:
 ```
 Must be longer than 12 characters
 Must comprise at least 3 of:
@@ -24,13 +24,9 @@
 	Leading or trailing whitespace (note that a trailing newline in the password file, if present, will be ignored)
 ```
 For backward compatibility all insecure passwords will continue to work, however in a future version of Chainlink insecure passwords will prevent application boot. To bypass this check at your own risk, you may set `SKIP_DATABASE_PASSWORD_COMPLEXITY_CHECK=true`.
-<<<<<<< HEAD
-- `MIN_OUTGOING_CONFIRMATIONS` has been removed and no longer has any effect. `EVM_FINALITY_DEPTH` is now used as the default for `ethtx` confirmations instead. You may override this on a per-task basis by setting `minConfirmations` in the task definition e.g. `foo [type=ethtx minConfirmations=42 ...]`. NOTE: This may have a minor impact on performance on very high throughput chains. If you don't care about reporting task status in the UI, it is recommended to set `minConfirmations=0` in your job specs. For more details, see the [relevant section of the performance tuning guide](https://www.notion.so/chainlink/EVM-performance-configuration-handbook-a36b9f84dcac4569ba68772aa0c1368c#e9998c2f722540b597301a640f53cfd4).
-=======
 
 - `MIN_OUTGOING_CONFIRMATIONS` has been removed and no longer has any effect. `ETH_FINALITY_DEPTH` is now used as the default for `ethtx` confirmations instead. You may override this on a per-task basis by setting `minConfirmations` in the task definition e.g. `foo [type=ethtx minConfirmations=42 ...]`. NOTE: This may have a minor impact on performance on very high throughput chains. If you don't care about reporting task status in the UI, it is recommended to set `minConfirmations=0` in your job specs. For more details, see the [relevant section of the performance tuning guide](https://www.notion.so/chainlink/EVM-performance-configuration-handbook-a36b9f84dcac4569ba68772aa0c1368c#e9998c2f722540b597301a640f53cfd4).
 
->>>>>>> 14d6169a
 - The following ENV variables have been deprecated, and will be removed in a future release: `INSECURE_SKIP_VERIFY`, `CLIENT_NODE_URL`, `ADMIN_CREDENTIALS_FILE`. These vars only applied to Chainlink when running in client mode and have been replaced by command line args, notably: `--insecure-skip-verify`, `--remote-node-url URL` and `--admin-credentials-file FILE` respectively. More information can be found by running `./chainlink --help`.
 
 - The `Optimism2` `GAS_ESTIMATOR_MODE` has been renamed to `L2Suggested`. The old name is still supported for now.
@@ -63,10 +59,6 @@
 
 ### Fixed
 - Fixed `max_unconfirmed_age` metric. Previously this would incorrectly report the max time since the last rebroadcast, capping the upper limit to the EthResender interval. This now reports the correct value of total time elapsed since the _first_ broadcast.
-<<<<<<< HEAD
-- Correctly handle the case where bumped gas would exceed the RPC node's configured maximum on Fantom (note that node operators should check their Fantom RPC node configuration and remove the fee cap if there is one)
-=======
->>>>>>> 14d6169a
 - Fixed handling of Metis internal fee change
 
 ### Removed
